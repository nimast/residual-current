#include <Adafruit_ADS1X15.h>
#include <Wire.h> // Needed for I2C
#include "EPD_13in3e.h"
#include "GUI_Paint.h"
#include "fonts.h"
#include "ImageData.h"

<<<<<<< HEAD
void setup() {
    Debug("EPD_13IN3E_test Demo\r\n");
=======
/* Pin connections for ESP32-S3-Nano to 13.3inch e-Paper HAT+:
 * e-Paper HAT+ Pin | ESP32-S3-Nano Pin
 * -------------------------------------
 * BUSY             | D6
 * RST              | D8
 * DC               | D7
 * CS-S             | D9
 * MOSI             | D11
 * CLK              | D13
 * CS-M             | D10
 * PWR              | D5
 * GND              | GND
 * 3.3V             | 3.3V
 */

// ADS1115 & I2C Settings
#define I2C_SDA D3           // Using GPIO6 for SDA
#define I2C_SCL D4           // Using GPIO7 for SCL
TwoWire s3i2c = TwoWire(0); // Use I2C bus 0
Adafruit_ADS1115 ads;
float V_MULTIPLIER = 0.1875F; // ADS1115 @ +/- 6.144V gain (16-bit results)

// Change detection parameters (ported from differential.ino)
#define WINDOW_SIZE 5
#define MIN_THRESHOLD 0.1875
#define MAX_THRESHOLD 50.0
#define ADAPTIVE_FACTOR 1.1
#define STABILITY_THRESHOLD 0.1
// Note: Rate limiting parameters omitted for now

// Change detection variables
float values[WINDOW_SIZE];
int valueIndex = 0;
float lastAverage = 0;
bool bufferFilled = false;

// Historical Voltage Tracking
float historicalMin = 99999.0;
float historicalMax = -99999.0;

// E-Ink Image Buffer & Row Tracking
UBYTE *Image = NULL; // Pointer for the image buffer
// EPD_13IN3E_WIDTH = 960, EPD_13IN3E_HEIGHT = 672
// Size calculation: (Width / 2 pixels per byte) * Height
const UWORD IMAGE_BUFFER_SIZE = ((EPD_13IN3E_WIDTH / 2) * EPD_13IN3E_HEIGHT);
bool rowsFilled[EPD_13IN3E_HEIGHT];
int filledRowCount = 0;

// Periodic Update Timer
unsigned long lastDisplayUpdateTime = 0;
unsigned long currentDisplayUpdateInterval = 90000; // Default, will be randomized

// --- Simulation Mode ---
//#define SIMULATE_ADS true // Set to false when using the real ADS1115

// --- Clear Mode ---
//#define CLEAR_MODE false // Set to true to clear display once and halt

#if SIMULATE_ADS
float simTime = 0.0;
float simBaseline = 10.0; // Simulated baseline voltage in mV
float simAmplitude = 50.0; // Amplitude of sine wave in mV
float simFrequency = 0.1;  // Frequency of sine wave
float simNoise = 5.0;      // Max random noise in mV
#endif

// --- Helper Function Declarations ---
float calculateAverage();
float calculateStdDev(float avg);
bool isSignalStable(float stdDev);
void HSVtoRGB(float h, float s, float v, uint8_t &r, uint8_t &g, uint8_t &b);
UBYTE mapRGBtoEinkColor(uint8_t r, uint8_t g, uint8_t b);
void displaySimpleText(float value);

// --- Refactored Loop Functions ---
void handleScreenReset();
float readSensorValue();
void updateAndCheckChangeDetection(float currentValue);
void handlePeriodicUpdate(float currentValue);

void setup()
{
    Serial.begin(115200); // Use a faster baud rate
    while (!Serial)
        ;                      // Wait for serial connection

    #ifdef CLEAR_MODE
    // --- Clear Mode Logic ---
    Debug("Entering Clear Mode...\r\n");
    Debug("Initializing E-Paper Module...\r\n");
>>>>>>> 0eca413a
    DEV_Module_Init();
    Debug("Initializing E-Paper Display...\r\n");
    EPD_13IN3E_Init();
    Debug("Clearing Display...\r\n");
    EPD_13IN3E_Clear(EPD_13IN3E_WHITE); // Clear display physically
    DEV_Delay_ms(500); // Give time for clear command
    Debug("Putting Display to Sleep...\r\n");
    EPD_13IN3E_Sleep();
    Debug("Powering Down Module...\r\n");
    DEV_Module_Exit();
    Debug("Clear Mode complete. Halting execution.\r\n");
    while(1); // Busy wait to halt execution
    Debug("*** ERROR: Execution continued past while(1) in CLEAR_MODE! ***\r\n"); // This should never appear

    #else
    // --- Normal Visualization Logic ---

    randomSeed(analogRead(0)); // Seed the random number generator (assuming pin 0 is floating or provides noise)
    Debug("Initializing System...\r\n");

    // --- Initialize I2C and ADS1115 ---
    #ifndef SIMULATE_ADS
    Debug("Initializing I2C & ADS1115...\r\n");
    s3i2c.begin(I2C_SDA, I2C_SCL, 100000);
    if (!ads.begin(ADS1X15_ADDRESS, &s3i2c))
    {
        Debug("Failed to initialize ADS. Halting.\r\n");
        while (1)
            ;
    }
    // Optional: Set Gain if needed, default is GAIN_TWOTHIRDS (+/- 6.144V)
    // ads.setGain(GAIN_ONE); V_MULTIPLIER = 0.125F;
    Debug("ADS1115 Initialized.\r\n");
    #else
    Debug("ADS1115 Simulation Mode: Skipping hardware initialization.\r\n");
    #endif // SIMULATE_ADS

    // --- Initialize Change Detection Variables ---
    for (int i = 0; i < WINDOW_SIZE; i++)
    {
        values[i] = 0;
    }
    valueIndex = 0;
    lastAverage = 0;
    bufferFilled = false;
    historicalMin = 99999.0;
    historicalMax = -99999.0;

    // --- Initialize E-Ink ---
    Debug("Initializing E-Paper Module...\r\n");
    DEV_Module_Init(); // Initializes GPIOs based on EPD_Driver.h pins

    Debug("Initializing E-Paper Display...\r\n");
    EPD_13IN3E_Init();
    EPD_13IN3E_Clear(EPD_13IN3E_WHITE); // Clear display physically
    DEV_Delay_ms(500);

    // --- Create and Initialize Image Buffer ---
    Debug("Allocating Image Buffer...\r\n");
    if ((Image = (UBYTE *)malloc(IMAGE_BUFFER_SIZE)) == NULL)
    {
        Debug("Failed to allocate memory for image buffer! Halting.\r\n");
        // Consider DEV_Module_Exit(); ?
        while (1)
            ;
    }
    Debug("Image Buffer Allocated. Size: %d bytes\r\n", IMAGE_BUFFER_SIZE);
    Paint_NewImage(Image, EPD_13IN3E_WIDTH, EPD_13IN3E_HEIGHT, 0, WHITE); // Set buffer dimensions and default rotation/color
    Paint_SelectImage(Image);                                             // Point drawing functions to this buffer
    Paint_Clear(WHITE);                                                   // Fill the buffer with white

    // --- Initialize Row Tracking ---
    Debug("Initializing Row Tracking...\r\n");
    for (int i = 0; i < EPD_13IN3E_HEIGHT; i++)
    {
        rowsFilled[i] = false;
    }
    filledRowCount = 0;

    Debug("Displaying Initial Blank Screen...\r\n");
    // Use factory-approved sequence for clearing the screen
    memset(Image, 0, IMAGE_BUFFER_SIZE); // Zero out buffer first
    EPD_13IN3E_Display(Image); // Show the cleared buffer on the display
    DEV_Delay_ms(1000); // Allow time for display update

    Debug("Setup Complete. Entering Loop.\r\n");

    // Calculate the first random update interval
    currentDisplayUpdateInterval = random(60000, 120001); // Random between 60000ms and 120000ms
    Debug("First update interval: %lu ms\r\n", currentDisplayUpdateInterval);
    lastDisplayUpdateTime = millis(); // Start the timer now

    // --- REMOVED Original Setup Drawing/Sleep Code ---
    // #if 1 // show bmp ... #endif
    // Debug("Clear..."); ...
    EPD_13IN3E_Sleep();
    //DEV_Module_Exit();

    #endif // CLEAR_MODE
}

void loop()
{
#ifdef CLEAR_MODE
    return; // Do nothing in loop if clear mode is active
#endif

    handleScreenReset();

    float currentValue = readSensorValue();

    updateAndCheckChangeDetection(currentValue);

    // Periodic update is handled separately now, only call if no trigger occurred?
    // Or allow both potentially?
    // For now, let periodic update run regardless of trigger.
    handlePeriodicUpdate(currentValue);

    yield(); // Allow background tasks/watchdog

    delay(5000); // Slow down main loop polling significantly
}

// --- Refactored Function Implementations ---

#ifndef CLEAR_MODE // Don't compile these functions in clear mode

void handleScreenReset() {
    // --- Check if Screen is Full -> Reset ---
    if (filledRowCount >= EPD_13IN3E_HEIGHT)
    {
        Debug("Screen full. Clearing and restarting visualization.\r\n");
        Paint_SelectImage(Image); // Ensure drawing happens in the buffer
        Paint_Clear(WHITE);       // Clear the image buffer
        EPD_13IN3E_Display(Image); // Update the physical display to blank

        // Reset tracking variables
        filledRowCount = 0;
        for (int i = 0; i < EPD_13IN3E_HEIGHT; i++) {
            rowsFilled[i] = false;
        }

        // Reset change detection state optionally?
        // bufferFilled = false; 
        // baselineEstablished = false; 
        // currentThreshold = MIN_THRESHOLD;
        // historicalMin = 99999.0; // Reset historical? Maybe not desirable.
        // historicalMax = -99999.0;

        DEV_Delay_ms(1000); // Pause briefly after clearing
        lastDisplayUpdateTime = millis(); // Reset update timer after clear
        // No return here, continue the loop
    }
}

float readSensorValue() {
    // --- Read ADS1115 ---
#ifndef SIMULATE_ADS
    int16_t results = ads.readADC_Differential_0_1();
    float currentValue = results * V_MULTIPLIER; // Convert to mV
#else
    // --- Simulate ADS1115 Reading ---
    simTime += 0.1; // Increment simulation time
    float sineValue = sin(simTime * simFrequency) * simAmplitude;
    float noiseValue = random(-(simNoise * 100), (simNoise * 100) + 1) / 100.0; // Random noise between -simNoise and +simNoise
    float currentValue = simBaseline + sineValue + noiseValue;
#endif
    return currentValue;
}

void updateAndCheckChangeDetection(float currentValue) {
    // --- Update Historical Min/Max ---
    if (currentValue < historicalMin)
    {
        historicalMin = currentValue;
    }
    if (currentValue > historicalMax)
    {
        historicalMax = currentValue;
    }

    // --- Update Change Detection Buffer ---
    values[valueIndex] = currentValue;
    valueIndex = (valueIndex + 1) % WINDOW_SIZE;
    if (!bufferFilled && valueIndex == 0)
    {
        bufferFilled = true; // Buffer is now full for the first time
        Debug("Buffer filled.\r\n");
    }

    // --- Calculate Average (still needed for lastAverage) ---
    float avgValue = calculateAverage();

    // --- Calculate Change ---
    float changeAmount = 0;
    if (bufferFilled)
    { // Calculate change only when buffer has meaningful data
        changeAmount = abs(avgValue - lastAverage);
    }
    lastAverage = avgValue; // Keep track of the last average regardless

    // --- Debug Print ---
    Serial.printf("V: %.2f, Avg: %.2f\r\n", 
                  currentValue, avgValue);
}

void handlePeriodicUpdate(float currentValue) {
    unsigned long currentTime = millis();
    unsigned long elapsedTime = currentTime - lastDisplayUpdateTime;
    // Prevent underflow if millis() has rolled over
    unsigned long remainingTimeMs = (elapsedTime > currentDisplayUpdateInterval) ? 0 : currentDisplayUpdateInterval - elapsedTime;
    int remainingSeconds = remainingTimeMs / 1000;

    // Optional: Print remaining time here instead of main change detection print?
    // Serial.printf("RefreshIn: %d s\r\n", remainingSeconds);

    if (currentTime - lastDisplayUpdateTime >= currentDisplayUpdateInterval)
    {
        EPD_13IN3E_Init();
        Debug("re-init after sleep\r\n");
        // Removed filledRowCount check - no longer relevant
        Debug("Periodic display update timer elapsed.\r\n");
        displaySimpleText(currentValue); // Update with simple text
        lastDisplayUpdateTime = currentTime; // Reset the timer *after* the update attempt
        currentDisplayUpdateInterval = random(60000, 120001); // Calculate next random interval
        Debug("Periodic display update complete. Next interval: %lu ms now going to sleep..\r\n", currentDisplayUpdateInterval);
        EPD_13IN3E_Sleep();
        Debug("Sleeping\r\n");
    }
}

// Displays the provided value as text in the center of the screen
void displaySimpleText(float value) {
    Debug("Updating display with simple text: %.2f\r\n", value);
    // First zero the buffer completely to remove any garbage
    memset(Image, 0, IMAGE_BUFFER_SIZE);
    // Then use the proper Paint function to clear to white
    Paint_Clear(WHITE);

    // Format the value into a string
    char valueStr[20];
    snprintf(valueStr, sizeof(valueStr), "Value: %.2f mV", value);

    // Calculate center position (adjust font size as needed)
    // Using Font24 for visibility
    int textWidth = strlen(valueStr) * Font24.Width;
    int textHeight = Font24.Height;
    int centerX = (EPD_13IN3E_WIDTH - textWidth) / 2;
    int centerY = (EPD_13IN3E_HEIGHT - textHeight) / 2;

    // Ensure coordinates are non-negative
    centerX = max(0, centerX);
    centerY = max(0, centerY);

    // Draw the string
    Paint_DrawString_EN(centerX, centerY, valueStr, &Font24, WHITE, BLACK); // Black text on white background

    // Update the display
    EPD_13IN3E_Display(Image);
    Debug("Simple text display update command sent.\r\n");
}

// --- Helper Function Implementations ---

float calculateAverage()
{
    float sum = 0;
    int count = bufferFilled ? WINDOW_SIZE : valueIndex;
    if (count == 0)
        return 0;
    for (int i = 0; i < count; i++)
    {
        sum += values[i];
    }
    return sum / count;
}

float calculateStdDev(float avg)
{
    float sumSquares = 0;
    int count = bufferFilled ? WINDOW_SIZE : valueIndex;
    if (count <= 1)
        return 0;
    for (int i = 0; i < count; i++)
    {
        float diff = values[i] - avg;
        sumSquares += diff * diff;
    }
    // Use population standard deviation (N) if buffer is small,
    // or sample standard deviation (N-1) if WINDOW_SIZE is larger?
    // Using N-1 for sample standard deviation:
    return sqrt(sumSquares / (count - 1));
}

bool isSignalStable(float stdDev)
{
    return stdDev < STABILITY_THRESHOLD;
}

// Placeholder - needs actual HSV to RGB math
void HSVtoRGB(float h, float s, float v, uint8_t &r, uint8_t &g, uint8_t &b)
{
    // Simple approximation for now - replace with proper conversion
    if (s == 0)
    {
        r = g = b = v * 255;
        return;
    } // achromatic (grey)
    h /= 60; // sector 0 to 5
    int i = floor(h);
    float f = h - i; // factorial part of h
    float p = v * (1 - s);
    float q = v * (1 - s * f);
    float t = v * (1 - s * (1 - f));
    v *= 255;
    p *= 255;
    q *= 255;
    t *= 255;
    switch (i)
    {
    case 0:
        r = v;
        g = t;
        b = p;
        break;
    case 1:
        r = q;
        g = v;
        b = p;
        break;
    case 2:
        r = p;
        g = v;
        b = t;
        break;
    case 3:
        r = p;
        g = q;
        b = v;
        break;
    case 4:
        r = t;
        g = p;
        b = v;
        break;
    default:
        r = v;
        g = p;
        b = q;
        break; // case 5
    }
}

// Placeholder - needs mapping to EPD_13IN3E color constants
UBYTE mapRGBtoEinkColor(uint8_t r, uint8_t g, uint8_t b)
{
    // Define the basic E-Ink colors in RGB
    // These might need adjustment based on perceived color
    const uint8_t colors[][3] = {
        {0, 0, 0},       // BLACK
        {255, 255, 255}, // WHITE
        {255, 0, 0},     // RED
        {0, 0, 255},     // BLUE
        {0, 255, 0},     // GREEN
        {255, 255, 0},   // YELLOW
        // Add Orange if available for EPD_13IN3E? {255, 165, 0} // ORANGE
        // Add other colors if the display supports them
    };
    const UBYTE einkColors[] = {
        EPD_13IN3E_BLACK,
        EPD_13IN3E_WHITE,
        EPD_13IN3E_RED,
        EPD_13IN3E_BLUE,
        EPD_13IN3E_GREEN,
        EPD_13IN3E_YELLOW,
        // EPD_13IN3E_ORANGE,
    };
    const int numColors = sizeof(einkColors) / sizeof(einkColors[0]);

    long minDistSq = -1;
    int bestColorIndex = 1; // Default to white

    for (int i = 0; i < numColors; ++i)
    {
        long dr = (long)r - colors[i][0];
        long dg = (long)g - colors[i][1];
        long db = (long)b - colors[i][2];
        long distSq = dr * dr + dg * dg + db * db;

        if (minDistSq == -1 || distSq < minDistSq)
        {
            minDistSq = distSq;
            bestColorIndex = i;
        }
    }
    return einkColors[bestColorIndex];
}

// Draws the energy line to the buffer and updates the display
// void drawEnergyLine(float value)
// {
//     if (filledRowCount >= EPD_13IN3E_HEIGHT)
//     {
//         Debug("All rows filled.\r\n");
//         return;
//     }
//
//     // Select a random unfilled row
//     int y;
//     int attempts = 0; // Prevent infinite loop if something is wrong
//     do
//     {
//         y = random(EPD_13IN3E_HEIGHT);
//         attempts++;
//     } while (rowsFilled[y] && attempts < EPD_13IN3E_HEIGHT * 2);
//
//     if (rowsFilled[y])
//     {
//         Debug("Could not find an unfilled row!\r\n");
//         // Maybe find the first available instead?
//         for (y = 0; y < EPD_13IN3E_HEIGHT; ++y)
//         {
//             if (!rowsFilled[y])
//                 break;
//         }
//         if (y == EPD_13IN3E_HEIGHT)
//             return; // Should not happen if check above is correct
//     }
//
//     rowsFilled[y] = true;
//     filledRowCount++;
//     Debug("Drawing line at row %d (%d/%d filled)\r\n", y, filledRowCount, EPD_13IN3E_HEIGHT);
//
//     // Calculate base Hue (0-360) based on historical range
//     float hue = 0;
//     if (historicalMax > historicalMin && historicalMax != historicalMin)
//     { // Avoid division by zero
//         // Map value linearly between min and max to hue range 0-240 (avoiding wrap around magenta for voltage)
//         hue = map(value, historicalMin, historicalMax, 0, 240);
//         hue = constrain(hue, 0, 240); // Ensure it stays within the target range
//     }
//     else
//     {
//         // Default hue if range is zero or invalid (e.g., use middle like green/cyan)
//         hue = 120;
//     }
//
//     // Draw the line pixel by pixel into the buffer
//     float halfWidth = EPD_13IN3E_WIDTH / 2.0;
//     for (int x = 0; x < EPD_13IN3E_WIDTH; ++x)
//     {
//         // Calculate saturation falloff (1.0 in center, maybe 0.2 at edges)
//         float distFromCenter = abs(x - halfWidth);
//         float saturation = 1.0 - (distFromCenter / halfWidth) * 0.8; // Scale factor controls edge saturation
//         saturation = constrain(saturation, 0.2, 1.0);
//
//         // Calculate RGB color (Value/Brightness is 1.0)
//         uint8_t r, g, b;
//         HSVtoRGB(hue, saturation, 1.0, r, g, b);
//
//         // Map to the closest available e-ink color
//         UBYTE einkColor = mapRGBtoEinkColor(r, g, b);
//
//         // Set the pixel in the image buffer
//         // Paint_SetPixel needs the image buffer pointer if not using the global selected one
//         Paint_SetPixel(x, y, einkColor);
//     }
//
//     // Update the full display with the modified buffer
//     Debug("Updating display...\r\n");
//     EPD_13IN3E_Display(Image);
//     lastDisplayUpdateTime = millis();                     // Reset periodic timer after a line draw update
//     currentDisplayUpdateInterval = random(60000, 120001); // Calculate next random interval
//     Debug("Display update complete. Next interval: %lu ms\r\n", currentDisplayUpdateInterval);
// }

#endif // CLEAR_MODE (End wrap for normal loop and helper functions)<|MERGE_RESOLUTION|>--- conflicted
+++ resolved
@@ -5,10 +5,6 @@
 #include "fonts.h"
 #include "ImageData.h"
 
-<<<<<<< HEAD
-void setup() {
-    Debug("EPD_13IN3E_test Demo\r\n");
-=======
 /* Pin connections for ESP32-S3-Nano to 13.3inch e-Paper HAT+:
  * e-Paper HAT+ Pin | ESP32-S3-Nano Pin
  * -------------------------------------
@@ -99,7 +95,6 @@
     // --- Clear Mode Logic ---
     Debug("Entering Clear Mode...\r\n");
     Debug("Initializing E-Paper Module...\r\n");
->>>>>>> 0eca413a
     DEV_Module_Init();
     Debug("Initializing E-Paper Display...\r\n");
     EPD_13IN3E_Init();
